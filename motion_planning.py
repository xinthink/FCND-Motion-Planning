import argparse
import time
import re
import msgpack
from enum import Enum, auto

import numpy as np

from planning_utils import a_star, heuristic, create_grid, prune_path_bresenham, create_graph, a_star_graph, closest_point, create_probabilistic_graph
from udacidrone import Drone
from udacidrone.connection import MavlinkConnection
from udacidrone.messaging import MsgID
from udacidrone.frame_utils import global_to_local


class States(Enum):
    MANUAL = auto()
    ARMING = auto()
    TAKEOFF = auto()
    WAYPOINT = auto()
    LANDING = auto()
    DISARMING = auto()
    PLANNING = auto()


class MotionPlanning(Drone):

    def __init__(self, connection):
        super().__init__(connection)

        self.target_position = np.array([0.0, 0.0, 0.0])
        self.waypoints = []
        self.in_mission = True
        self.check_state = {}

        # initial state
        self.flight_state = States.MANUAL

        # register all your callbacks here
        self.register_callback(MsgID.LOCAL_POSITION, self.local_position_callback)
        self.register_callback(MsgID.LOCAL_VELOCITY, self.velocity_callback)
        self.register_callback(MsgID.STATE, self.state_callback)

    def local_position_callback(self):
        if self.flight_state == States.TAKEOFF:
            if -1.0 * self.local_position[2] > 0.95 * self.target_position[2]:
                self.waypoint_transition()
        elif self.flight_state == States.WAYPOINT:
            if np.linalg.norm(self.target_position[0:2] - self.local_position[0:2]) < 1.0:
                if len(self.waypoints) > 0:
                    self.waypoint_transition()
                else:
                    if np.linalg.norm(self.local_velocity[0:2]) < 1.0:
                        self.landing_transition()

    def velocity_callback(self):
        if self.flight_state == States.LANDING:
            if self.global_position[2] - self.global_home[2] < 0.1:
                if abs(self.local_position[2]) < 0.01:
                    self.disarming_transition()

    def state_callback(self):
        if self.in_mission:
            if self.flight_state == States.MANUAL:
                self.arming_transition()
            elif self.flight_state == States.ARMING:
                if self.armed:
                    self.plan_path()
            elif self.flight_state == States.PLANNING:
                self.takeoff_transition()
            elif self.flight_state == States.DISARMING:
                if ~self.armed & ~self.guided:
                    self.manual_transition()

    def arming_transition(self):
        self.flight_state = States.ARMING
        print("arming transition")
        self.arm()
        self.take_control()

    def takeoff_transition(self):
        self.flight_state = States.TAKEOFF
        print(f"takeoff transition {self.target_position}")
        self.takeoff(self.target_position[2])

    def waypoint_transition(self):
        self.flight_state = States.WAYPOINT
        print("waypoint transition")
        self.target_position = self.waypoints.pop(0)
        print('target position', self.target_position)
        self.cmd_position(self.target_position[0], self.target_position[1], self.target_position[2], self.target_position[3])

    def landing_transition(self):
        self.flight_state = States.LANDING
        print("landing transition")
        self.land()

    def disarming_transition(self):
        self.flight_state = States.DISARMING
        print("disarm transition")
        self.disarm()
        self.release_control()

    def manual_transition(self):
        self.flight_state = States.MANUAL
        print("manual transition")
        self.stop()
        self.in_mission = False

    def send_waypoints(self):
        print("Sending waypoints to simulator ...")
        data = msgpack.dumps(self.waypoints)
        self.connection._master.write(data)

    def plan_path(self):
        self.flight_state = States.PLANNING
        print("Searching for a path ...")
        TARGET_ALTITUDE = 5
        SAFETY_DISTANCE = 5

        self.target_position[2] = TARGET_ALTITUDE

        # read lat0, lon0 from colliders into floating point values
        with open('colliders.csv') as file:
            ln = file.readline()
            m = re.compile('\w+ ([\d.-]+), \w+ ([\d.-]+)').match(ln)
            lat0 = np.float64(m.group(1))
            lon0 = np.float64(m.group(2))
        # print(f'loaded lat0={lat0:f}, lon0={lon0:f}')

        # set home position to (lon0, lat0, 0)
        self.set_home_position(lon0, lat0, 0)

        # retrieve current global position
        # convert to current local position using global_to_local()
        # print(f'global_position: {self.global_position}')
        current_position = global_to_local(self.global_position, self.global_home)
        print('global home {0}, position {1}, local position {2}'.format(self.global_home, self.global_position,
                                                                         self.local_position))
        # Read in obstacle map
        data = np.loadtxt('colliders.csv', delimiter=',', dtype='Float64', skiprows=2)

        # Define a grid for a particular altitude and safety margin around obstacles
        grid, north_offset, east_offset = create_grid(data, TARGET_ALTITUDE, SAFETY_DISTANCE)
        print("North offset = {0}, east offset = {1}".format(north_offset, east_offset))

        # convert start position to current position rather than map center
        grid_start = (int(current_position[0] - north_offset), int(current_position[1] - east_offset))

        # Set goal as some arbitrary position on the grid
        # lat0 37.792480, lon0 - 122.397450
        goal_lonlat = (-122.39380, 37.78985, 0)
        goal_position = global_to_local(goal_lonlat, self.global_home)
        grid_goal = (int(goal_position[0] - north_offset), int(goal_position[1] - east_offset))

        # Run A* to find a path from start to goal
        print('Local Start and Goal: ', grid_start, grid_goal)
        path, _ = a_star(grid, heuristic, grid_start, grid_goal)
<<<<<<< HEAD

        # prune path to minimize number of waypoints
        path = prune_path_bresenham(path)
=======
        # TODO: prune path to minimize number of waypoints
        # TODO (if you're feeling ambitious): Try a different approach altogether!
>>>>>>> 590a4c12

        # Convert path to waypoints
        waypoints = [[north + north_offset, east + east_offset, TARGET_ALTITUDE, 0] for (north, east) in path]

        # # Using graph representation
        # graph = create_graph(data, TARGET_ALTITUDE, SAFETY_DISTANCE)
        # print(f'number of nodes: {len(graph.nodes)}, edges: {len(graph.edges)}')
        #
        # grid_start = closest_point(graph, (current_position[0], current_position[1]))
        # # for n in graph[grid_start]:
        # #     grid_goal = n
        # k = np.random.randint(len(graph.nodes))
        # grid_goal = list(graph.nodes)[k]
        # print('Local Start and Goal: ', grid_start, grid_goal)
        # path, _ = a_star_graph(graph, heuristic, grid_start, grid_goal)
        # waypoints = [[north, east, TARGET_ALTITUDE, 0] for (north, east) in path]

        # # Using KDTree
        # graph = create_probabilistic_graph(data, num_samples=500, k=10)
        # print(f'number of nodes: {len(graph.nodes)}, edges: {len(graph.edges)}')
        #
        # # grid_start = list(graph.nodes)[0]
        # grid_start = closest_point(graph, np.array(current_position[0], current_position[1]))
        # k = np.random.randint(len(graph.nodes))
        # grid_goal = list(graph.nodes)[k]
        # print('Local Start and Goal: ', grid_start, grid_goal)
        # path, _ = a_star_graph(graph, heuristic, grid_start, grid_goal)
        # waypoints = [[north, east, TARGET_ALTITUDE, 0] for (north, east) in path]

        # Set self.waypoints
        self.waypoints = waypoints
<<<<<<< HEAD
        print(waypoints)
=======
        # TODO: send waypoints to sim (this is just for visualization of waypoints)
>>>>>>> 590a4c12
        self.send_waypoints()

    def start(self):
        self.start_log("Logs", "NavLog.txt")

        print("starting connection")
        self.connection.start()

        # Only required if they do threaded
        # while self.in_mission:
        #    pass

        self.stop_log()


if __name__ == "__main__":
    parser = argparse.ArgumentParser()
    parser.add_argument('--port', type=int, default=5760, help='Port number')
    parser.add_argument('--host', type=str, default='127.0.0.1', help="host address, i.e. '127.0.0.1'")
    args = parser.parse_args()

    conn = MavlinkConnection('tcp:{0}:{1}'.format(args.host, args.port), timeout=60)
    drone = MotionPlanning(conn)
    time.sleep(1)

    drone.start()<|MERGE_RESOLUTION|>--- conflicted
+++ resolved
@@ -156,14 +156,9 @@
         # Run A* to find a path from start to goal
         print('Local Start and Goal: ', grid_start, grid_goal)
         path, _ = a_star(grid, heuristic, grid_start, grid_goal)
-<<<<<<< HEAD
 
         # prune path to minimize number of waypoints
         path = prune_path_bresenham(path)
-=======
-        # TODO: prune path to minimize number of waypoints
-        # TODO (if you're feeling ambitious): Try a different approach altogether!
->>>>>>> 590a4c12
 
         # Convert path to waypoints
         waypoints = [[north + north_offset, east + east_offset, TARGET_ALTITUDE, 0] for (north, east) in path]
@@ -195,12 +190,8 @@
 
         # Set self.waypoints
         self.waypoints = waypoints
-<<<<<<< HEAD
         print(waypoints)
-=======
-        # TODO: send waypoints to sim (this is just for visualization of waypoints)
->>>>>>> 590a4c12
-        self.send_waypoints()
+        self.send_waypoints() # send waypoints to sim (this is just for visualization of waypoints)
 
     def start(self):
         self.start_log("Logs", "NavLog.txt")
